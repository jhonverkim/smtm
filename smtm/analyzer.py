"""거래 요청, 결과 정보를 저장하고 투자 결과를 분석

이 모듈은 거래 요청, 결과 정보를 저장하고 투자 결과를 분석하는 클래스인 Analayzer를 포함하고 있다.
"""
import copy
import os
from datetime import datetime
from datetime import timedelta
import ast
import matplotlib
import pandas as pd
import mplfinance as mpf
from .log_manager import LogManager

matplotlib.use("Agg")


class Analyzer:
    """거래 요청, 결과 정보를 저장하고 투자 결과를 분석하는 클래스

    Attributes:
        request_list: 거래 요청 데이터 목록
        result_list: 거래 결과 데이터 목록
        info_list: 거래 데이터 목록
        asset_info_list: 특정 시점에 기록된 자산 데이터 목록
        score_list: 특정 시점에 기록된 수익률 데이터 목록
        get_asset_info_func: 자산 정보 업데이트를 요청하기 위한 콜백 함수
    """

    ISO_DATEFORMAT = "%Y-%m-%dT%H:%M:%S"
    OUTPUT_FOLDER = "output/"
    RECORD_INTERVAL = 60
<<<<<<< HEAD
    SMA = (10, 40, 60)
=======
    SMA = (10, 40, 80)
>>>>>>> 201674b3

    def __init__(self, sma_s=None, sma_l=None):
        self.request_list = []
        self.result_list = []
        self.info_list = []
        self.asset_info_list = []
        self.score_list = []
        self.get_asset_info_func = None
        self.logger = LogManager.get_logger(__class__.__name__)
        self.is_simulation = False
        if sma_s is not None and sma_l is not None:
            self.SMA = (sma_s, sma_l)

        if os.path.isdir("output") is False:
            os.mkdir("output")

    def initialize(self, get_asset_info_func):
        """콜백 함수를 입력받아 초기화한다

        Args:
            get_asset_info_func: 거래 데이터를 요청하는 함수로 func(arg1) arg1은 정보 타입
        """
        self.get_asset_info_func = get_asset_info_func

    def put_trading_info(self, info):
        """거래 정보를 저장한다

        kind: 보고서를 위한 데이터 종류
            0: 거래 데이터
            1: 매매 요청
            2: 매매 결과
            3: 수익률 정보
        """
        new = copy.deepcopy(info)
        new["kind"] = 0
        self.info_list.append(new)
        self.make_periodic_record()

    def put_requests(self, requests):
        """거래 요청 정보를 저장한다

        request:
        {
            "id": 요청 정보 id "1607862457.560075"
            "type": 거래 유형 sell, buy, cancel
            "price": 거래 가격
            "amount": 거래 수량
            "date_time": 요청 데이터 생성 시간, 시뮬레이션 모드에서는 데이터 시간
        }
        kind: 보고서를 위한 데이터 종류
            0: 거래 데이터
            1: 매매 요청
            2: 매매 결과
            3: 수익률 정보
        """
        for request in requests:
            new = copy.deepcopy(request)
            if request["type"] == "cancel":
                new["price"] = 0
                new["amount"] = 0
            else:
                if float(request["price"]) <= 0 or float(request["amount"]) <= 0:
                    continue
                new["price"] = float(new["price"])
                new["amount"] = float(new["amount"])
            new["kind"] = 1
            self.request_list.append(new)

    def put_result(self, result):
        """거래 결과 정보를 저장한다

        request: 거래 요청 정보
        result:
        {
            "request": 요청 정보
            "type": 거래 유형 sell, buy, cancel
            "price": 거래 가격
            "amount": 거래 수량
            "state": 거래 상태 requested, done
            "msg": 거래 결과 메세지
            "date_time": 시뮬레이션 모드에서는 데이터 시간 +2초
        }
        kind: 보고서를 위한 데이터 종류
            0: 거래 데이터
            1: 매매 요청
            2: 매매 결과
            3: 수익률 정보
        """

        try:
            if float(result["price"]) <= 0 or float(result["amount"]) <= 0:
                return
        except KeyError:
            self.logger.warning("Invalid result")
            return

        new = copy.deepcopy(result)
        new["price"] = float(new["price"])
        new["amount"] = float(new["amount"])
        new["kind"] = 2
        self.result_list.append(new)
        self.update_asset_info()

    def update_asset_info(self):
        """자산 정보를 저장한다

        returns:
        {
            balance: 계좌 현금 잔고
            asset: 자산 목록, 마켓이름을 키값으로 갖고 (평균 매입 가격, 수량)을 갖는 딕셔너리
            quote: 종목별 현재 가격 딕셔너리
        }
        """
        if self.get_asset_info_func is None:
            self.logger.warning("get_asset_info_func is NOT set")
            return

        asset_info = self.get_asset_info_func()
        new = copy.deepcopy(asset_info)
        new["balance"] = float(new["balance"])
        if self.is_simulation is True and len(self.info_list) > 0:
            new["date_time"] = self.info_list[-1]["date_time"]
        self.asset_info_list.append(new)
        self.make_score_record(new)

    def make_start_point(self):
        """시작시점 거래정보를 기록한다"""
        self.request_list = []
        self.result_list = []
        self.asset_info_list = []
        self.update_asset_info()

    def make_periodic_record(self):
        """주기적으로 수익율을 기록한다"""
        now = datetime.now()
        if self.is_simulation:
            now = datetime.strptime(self.info_list[-1]["date_time"], self.ISO_DATEFORMAT)

        last = datetime.strptime(self.asset_info_list[-1]["date_time"], self.ISO_DATEFORMAT)
        delta = now - last

        if delta.total_seconds() > self.RECORD_INTERVAL:
            self.update_asset_info()

    def make_score_record(self, new_info):
        """수익률 기록을 생성한다

        score_record:
            balance: 계좌 현금 잔고
            cumulative_return: 기준 시점부터 누적 수익률
            price_change_ratio: 기준 시점부터 보유 종목별 가격 변동률 딕셔너리
            asset: 자산 정보 튜플 리스트 (종목, 평균 가격, 현재 가격, 수량, 수익률(소숫점3자리))
            date_time: 데이터 생성 시간, 시뮬레이션 모드에서는 데이터 시간
            kind: 3, 보고서를 위한 데이터 종류
        """

        try:
            start_total = self.__get_start_property_value(self.asset_info_list)
            start_quote = self.asset_info_list[0]["quote"]
            current_total = float(new_info["balance"])
            current_quote = new_info["quote"]
            cumulative_return = 0
            new_asset_list = []
            price_change_ratio = {}
            self.logger.debug(f"make_score_record new_info {new_info}")

            for name, item in new_info["asset"].items():
                item_yield = 0
                amount = float(item[1])
                buy_avg = float(item[0])
                price = float(current_quote[name])
                current_total += amount * price
                item_price_diff = price - buy_avg
                if item_price_diff != 0 and buy_avg != 0:
                    item_yield = (price - buy_avg) / buy_avg * 100
                    item_yield = round(item_yield, 3)

                self.logger.debug(
                    f"yield record {name}, buy_avg: {buy_avg}, {price}, {amount}, {item_yield}"
                )
                new_asset_list.append((name, buy_avg, price, amount, item_yield))
                start_price = start_quote[name]
                price_change_ratio[name] = 0
                price_diff = price - start_price
                if price_diff != 0:
                    price_change_ratio[name] = price_diff / start_price * 100
                    price_change_ratio[name] = round(price_change_ratio[name], 3)
                self.logger.debug(
                    f"price change ratio {start_price} -> {price}, {price_change_ratio[name]}%"
                )

            total_diff = current_total - start_total
            if total_diff != 0:
                cumulative_return = (current_total - start_total) / start_total * 100
                cumulative_return = round(cumulative_return, 3)
            self.logger.info(
                f"cumulative_return {start_total} -> {current_total}, {cumulative_return}%"
            )

            self.score_list.append(
                {
                    "balance": float(new_info["balance"]),
                    "cumulative_return": cumulative_return,
                    "price_change_ratio": price_change_ratio,
                    "asset": new_asset_list,
                    "date_time": new_info["date_time"],
                    "kind": 3,
                }
            )
        except (IndexError, AttributeError) as msg:
            self.logger.error(f"making score record fail {msg}")

    def get_return_report(self, graph_filename=None, index_info=None):
        """현시점 기준 간단한 수익률 보고서를 제공한다

        index_info: 수익률 구간 정보
            (
                interval: 구간의 길이로 turn의 갯수 예) 180: interval이 60인 경우 180분
                index: 구간의 인덱스 예) -1: 최근 180분, 0: 첫 180분
            )
        Returns:
            (
                start_budget: 시작 자산
                final_balance: 최종 자산
                cumulative_return: 기준 시점부터 누적 수익률
                price_change_ratio: 기준 시점부터 보유 종목별 가격 변동률 딕셔너리
                graph: 그래프 파일 패스
                period: 수익률 산출 구간
                return_high: 기간내 최고 수익률
                return_low: 기간내 최저 수익률
            )
        """
        self.update_asset_info()

        asset_info_list = self.asset_info_list
        score_list = self.score_list
        info_list = self.info_list
        result_list = self.result_list

        if index_info is not None:
            interval_data = self.__make_interval_data(index_info)
            asset_info_list = interval_data[0]
            score_list = interval_data[1]
            info_list = interval_data[2]
            result_list = interval_data[3]

        return self.__get_return_report(
            asset_info_list, score_list, info_list, result_list, graph_filename=graph_filename
        )

    def __make_interval_data(self, index_info):
        period = index_info[0]
        index = index_info[1]
        start = period * index
        end = start + period if index != -1 else None
        if abs(start) > len(self.info_list):
            if start < 0:
                info_list = self.info_list[:period]
            else:
                last = period * -1
                info_list = self.info_list[last:]
        else:
            info_list = self.info_list[start:end]
        start_dt = datetime.strptime(info_list[0]["date_time"], "%Y-%m-%dT%H:%M:%S")
        end_dt = datetime.strptime(info_list[-1]["date_time"], "%Y-%m-%dT%H:%M:%S")

        # w/a for short term query
        if start_dt == end_dt:
            end_dt = end_dt + timedelta(minutes=2)

        score_list = []
        asset_info_list = []
        result_list = []
        self.__make_filtered_list(start_dt, end_dt, score_list, self.score_list)
        self.__make_filtered_list(start_dt, end_dt, asset_info_list, self.asset_info_list)
        self.__make_filtered_list(start_dt, end_dt, result_list, self.result_list)

        return (asset_info_list, score_list, info_list, result_list)

    @staticmethod
    def _get_min_max_return(score_list):
        return_list = []
        for score in score_list:
            return_list.append(score["cumulative_return"])
        return (min(return_list), max(return_list))

    @staticmethod
    def __make_filtered_list(start_dt, end_dt, dest, source):
        for target in source:
            target_dt = datetime.strptime(target["date_time"], "%Y-%m-%dT%H:%M:%S")
            if start_dt <= target_dt <= end_dt:
                dest.append(target)

    def __get_return_report(
        self, asset_info_list, score_list, info_list, result_list, graph_filename=None
    ):
        try:
            graph = None
            start_value = Analyzer.__get_start_property_value(asset_info_list)
            last_value = Analyzer.__get_last_property_value(asset_info_list)
            last_return = score_list[-1]["cumulative_return"]
            change_ratio = score_list[-1]["price_change_ratio"]
            min_max = self._get_min_max_return(score_list)
            if graph_filename is not None:
                graph = self.__draw_graph(
                    info_list, result_list, score_list, graph_filename, is_fullpath=True
                )
            period = info_list[0]["date_time"] + " - " + info_list[-1]["date_time"]
            summary = (
                start_value,
                last_value,
                last_return,
                change_ratio,
                graph,
                period,
                min_max[0],
                min_max[1],
            )
            self.logger.info("### Return Report ===============================")
            self.logger.info(f"Property                 {start_value:10} -> {last_value:10}")
            self.logger.info(
                f"Gap                                    {last_value - start_value:10}"
            )
            self.logger.info(f"Cumulative return                    {last_return:10} %")
            self.logger.info(f"Price_change_ratio {change_ratio}")
            self.logger.info(f"Period {period}")
            return summary
        except (IndexError, AttributeError):
            self.logger.error("get return report FAIL")

    def get_trading_results(self):
        """거래 결과 목록을 반환한다"""
        return self.result_list

    def create_report(self, tag="untitled-report"):
        """수익률 보고서를 생성한다

        수익률 보고서를 생성하고, 그래프를 파일로 저장한다.
        Args:
            filename: 생성할 리포트 파일명
        Returns:
            {
                "summary": (
                    start_budget: 시작 자산
                    final_balance: 최종 자산
                    cumulative_return : 기준 시점부터 누적 수익률
                    price_change_ratio: 기준 시점부터 보유 종목별 가격 변동률 딕셔너리
                    graph: 그래프 파일 패스
                    period: 수익률 산출 구간
                    return_high: 기간내 최고 수익률
                    return_low: 기간내 최저 수익률
                ),
                "trading_table" : [
                    {
                        "date_time": 생성 시간, 정렬 기준 값
                        거래 정보, 매매 요청 및 결과 정보, 수익률 정보 딕셔너리
                    }
                ]
            }
        """
        try:
            summary = self.get_return_report()
            if summary is None:
                self.logger.error("invalid return report")
                return None

            list_sum = self.request_list + self.info_list + self.score_list + self.result_list
            trading_table = sorted(
                list_sum,
                key=lambda x: (
                    datetime.strptime(x["date_time"], self.ISO_DATEFORMAT),
                    x["kind"],
                ),
            )
            self.__create_report_file(tag, summary, trading_table)
            self.__draw_graph(self.info_list, self.result_list, self.score_list, tag)
            return {"summary": summary, "trading_table": trading_table}
        except (IndexError, AttributeError):
            self.logger.error("create report FAIL")

    def __create_report_file(self, filepath, summary, trading_table):
        """
        보고서를 정해진 형식에 맞게 파일로 출력한다

        ### TRADING TABLE =================================
        date_time, opening_price, high_price, low_price, closing_price, acc_price, acc_volume
        2020-02-23T00:00:00, 5000, 15000, 4500, 5500, 1500000000, 1500

        date_time, [->] id, type, price, amount
        2020-02-23T00:00:01, 1607862457.560075, sell, 1234567890, 1234567890

        date_time, [<-] request id, type, price, amount, msg
        2020-02-23T00:00:01, 1607862457.560075, sell, 1234567890, 1234567890, success, 1234567890

        date_time, [#] balance, cumulative_return, price_change_ratio, asset
        2020-02-23T00:00:01, 1234567890, 1234567890, 1234567890, 1234567890

        ### SUMMARY =======================================
        Property                 1234567890 -> 1234567890
        Gap                                    1234567890
        Cumulative return                    1234567890 %
        Price_change_ratio {'mango': -50.0, 'apple': 50.0}
        """
        final_path = self.OUTPUT_FOLDER + filepath + ".txt"
        with open(final_path, "w") as report_file:
            if len(trading_table) > 0:
                report_file.write("### TRADING TABLE =================================\n")

            for item in trading_table:
                if item["kind"] == 0:
                    report_file.write(
                        f"{item['date_time']}, {item['opening_price']}, {item['high_price']}, {item['low_price']}, {item['closing_price']}, {item['acc_price']}, {item['acc_volume']}\n"
                    )
                elif item["kind"] == 1:
                    report_file.write(
                        f"{item['date_time']}, [->] {item['id']}, {item['type']}, {item['price']}, {item['amount']}\n"
                    )
                elif item["kind"] == 2:
                    report_file.write(
                        f"{item['date_time']}, [<-] {item['request']['id']}, {item['type']}, {item['price']}, {item['amount']}, {item['msg']}\n"
                    )
                elif item["kind"] == 3:
                    report_file.write(
                        f"{item['date_time']}, [#] {item['balance']}, {item['cumulative_return']}, {item['price_change_ratio']}, {item['asset']}\n"
                    )

            report_file.write("### SUMMARY =======================================\n")
            report_file.write(f"Property                 {summary[0]:10} -> {summary[1]:10}\n")
            report_file.write(
                f"Gap                                    {summary[1] - summary[0]:10}\n"
            )
            report_file.write(f"Cumulative return                    {summary[2]:10} %\n")
            report_file.write(f"Price_change_ratio {summary[3]}\n")

    def __create_plot_data(self, info_list, result_list, score_list):
        result_pos = 0
        score_pos = 0
        last_avr_price = None
        last_acc_return = 0
        plot_data = []

        # 그래프를 그리기 위해 매매, 수익률 정보를 트레이딩 정보와 합쳐서 하나의 테이블로 생성
        for info in info_list:
            new = info.copy()
            info_time = datetime.strptime(info["date_time"], self.ISO_DATEFORMAT)

            # 매매 정보를 생성해서 추가. 없는 경우 추가 안함. 기간내 매매별 하나씩만 추가됨
            while result_pos < len(result_list):
                result = result_list[result_pos]
                result_time = datetime.strptime(result["date_time"], self.ISO_DATEFORMAT)
                if info_time < result_time:
                    break

                if result["type"] == "buy":
                    new["buy"] = result["price"]
                elif result["type"] == "sell":
                    new["sell"] = result["price"]
                result_pos += 1

            # 수익률 정보를 추가. 정보가 없는 경우 최근 정보로 채움
            while score_pos < len(score_list):
                score = score_list[score_pos]
                score_time = datetime.strptime(score["date_time"], self.ISO_DATEFORMAT)

                # keep last one only
                if info_time >= score_time:
                    new["return"] = last_acc_return = score["cumulative_return"]
                    last_avr_price = None

                    if (
                        len(score["asset"]) > 0
                        and score["asset"][0][1] > 0  # 평균 가격
                        and score["asset"][0][3] > 0  # 현재 수량
                    ):
                        new["avr_price"] = last_avr_price = score["asset"][0][1]
                    score_pos += 1
                else:
                    new["return"] = last_acc_return
                    if last_avr_price is not None:
                        new["avr_price"] = last_avr_price
                    break
            plot_data.append(new)
        return plot_data

    def __draw_graph(self, info_list, result_list, score_list, filename, is_fullpath=False):
        total = pd.DataFrame(self.__create_plot_data(info_list, result_list, score_list))
        total = total.rename(
            columns={
                "date_time": "Date",
                "opening_price": "Open",
                "high_price": "High",
                "low_price": "Low",
                "closing_price": "Close",
                "acc_volume": "Volume",
            }
        )
        total = total.set_index("Date")
        total.index = pd.to_datetime(total.index)
        apds = []

        if "buy" in total.columns:
            apds.append(mpf.make_addplot(total["buy"], type="scatter", markersize=100, marker="^"))
        if "sell" in total.columns:
            apds.append(mpf.make_addplot(total["sell"], type="scatter", markersize=100, marker="v"))
        if "avr_price" in total.columns:
            apds.append(mpf.make_addplot(total["avr_price"]))
        if "return" in total.columns:
            apds.append(mpf.make_addplot((total["return"]), panel=1, color="g", secondary_y=True))

        destination = self.OUTPUT_FOLDER + filename + ".jpg"
        if is_fullpath:
            destination = filename

        mpf.plot(
            total,
            type="candle",
            volume=True,
            addplot=apds,
            mav=self.SMA,
            style="starsandstripes",
            savefig=dict(fname=destination, dpi=300, pad_inches=0.25),
            figscale=1.25,
        )
        return destination

    @staticmethod
    def __get_start_property_value(asset_info_list):
        return round(Analyzer.__get_property_total_value(asset_info_list, 0))

    @staticmethod
    def __get_last_property_value(asset_info_list):
        return round(Analyzer.__get_property_total_value(asset_info_list, -1))

    @staticmethod
    def __get_property_total_value(asset_info_list, index):
        total = float(asset_info_list[index]["balance"])
        quote = asset_info_list[index]["quote"]
        for name, item in asset_info_list[index]["asset"].items():
            total += float(item[1]) * float(quote[name])
        return total

    @staticmethod
    def _write_to_file(filename, target_list):
        with open(filename, "w") as dump_file:
            dump_file.write("[\n")
            for item in target_list:
                dump_file.write(f"{item},\n")
            dump_file.write("]\n")

    @staticmethod
    def _load_list_from_file(filename):
        with open(filename) as dump_file:
            data = dump_file.read()
            target_list = ast.literal_eval(data)
            return target_list

    def dump(self, filename="dump"):
        """주요 데이터를 파일로 저장한다"""
        self._write_to_file(filename + ".1", self.request_list)
        self._write_to_file(filename + ".2", self.result_list)
        self._write_to_file(filename + ".3", self.info_list)
        self._write_to_file(filename + ".4", self.asset_info_list)
        self._write_to_file(filename + ".5", self.score_list)

    def load_dump(self, filename="dump"):
        """주요 데이터를 파일로부터 읽어온다"""
        self.request_list = self._load_list_from_file(filename + ".1")
        self.result_list = self._load_list_from_file(filename + ".2")
        self.info_list = self._load_list_from_file(filename + ".3")
        self.asset_info_list = self._load_list_from_file(filename + ".4")
        self.score_list = self._load_list_from_file(filename + ".5")<|MERGE_RESOLUTION|>--- conflicted
+++ resolved
@@ -30,11 +30,7 @@
     ISO_DATEFORMAT = "%Y-%m-%dT%H:%M:%S"
     OUTPUT_FOLDER = "output/"
     RECORD_INTERVAL = 60
-<<<<<<< HEAD
-    SMA = (10, 40, 60)
-=======
-    SMA = (10, 40, 80)
->>>>>>> 201674b3
+    SMA = (10, 30, 80)
 
     def __init__(self, sma_s=None, sma_l=None):
         self.request_list = []
