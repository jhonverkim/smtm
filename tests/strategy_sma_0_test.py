--- conflicted
+++ resolved
@@ -73,7 +73,6 @@
         series_return.rolling.return_value = rolling_return_mock
         mock_series.return_value = series_return
 
-<<<<<<< HEAD
             def rolling(self, window):
                 class DummyRolling:
                     def __init__(self, value):
@@ -96,35 +95,22 @@
             sma.closing_price_list.append(500)
 
         mock_series.return_value = DummySeries()
-=======
-        dummy_info = {
-            "closing_price": 500,
-        }
->>>>>>> dbe2f93c
         mock_np.return_value = False
         sma.initialize(100, 10)
         sma.current_process = "buy"
         sma.asset_amount = 12
-        sma.update_trading_info(dummy_info)
-        self.assertEqual(sma.current_process, "sell")
-        self.assertEqual(sma.process_unit[0], 0)
-<<<<<<< HEAD
-        self.assertEqual(sma.process_unit[1], 12)  # 12 / STEP
-=======
-        self.assertEqual(sma.process_unit[1], 12 / sma.STEP)
-
-        self.assertEqual(sma.cross_info[0], {"price": 0, "index": 0})
-        self.assertEqual(sma.cross_info[1], {"price": 500, "index": 60})
->>>>>>> dbe2f93c
-
-        # current_process가 "sell" 일때는 업데이트 되지 않아야함
-        sma.current_process = "sell"
-        sma.asset_amount = 9
         sma.update_trading_info(dummy_info)
         self.assertEqual(sma.current_process, "sell")
         self.assertEqual(sma.process_unit[0], 0)
         self.assertEqual(sma.process_unit[1], 12)  # 12 / STEP
-<<<<<<< HEAD
+
+        # current_process가 "sell" 일때는 업데이트 되지 않아야함
+        sma.current_process = "sell"
+        sma.asset_amount = 9
+        sma.update_trading_info(dummy_info)
+        self.assertEqual(sma.current_process, "sell")
+        self.assertEqual(sma.process_unit[0], 0)
+        self.assertEqual(sma.process_unit[1], 12)  # 12 / STEP
 
         # mock_np.return_value가 True 일때는 업데이트 되지 않아야함
         mock_np.return_value = True
@@ -142,8 +128,6 @@
         self.assertEqual(sma.current_process, "sell")
         self.assertEqual(sma.process_unit[0], 0)
         self.assertEqual(sma.process_unit[1], 15)  # 15 / STEP
-=======
->>>>>>> dbe2f93c
 
     @patch("numpy.isnan")
     @patch("pandas.Series")
@@ -189,11 +173,7 @@
         expected_price = 90000 / sma.STEP
         sma.update_trading_info(dummy_info)
         self.assertEqual(sma.current_process, "buy")
-<<<<<<< HEAD
         self.assertEqual(sma.process_unit[0], 90000)  # 90000 / STEP
-=======
-        self.assertEqual(sma.process_unit[0], expected_price)
->>>>>>> dbe2f93c
         self.assertEqual(sma.process_unit[1], 0)
 
         self.assertEqual(sma.cross_info[0], {"price": 0, "index": 0})
@@ -207,7 +187,6 @@
         self.assertEqual(sma.process_unit[0], 90000)  # 90000 / STEP
         self.assertEqual(sma.process_unit[1], 0)
 
-<<<<<<< HEAD
         # mock_np.return_value가 True 일때는 업데이트 되지 않아야함
         mock_np.return_value = True
         sma.current_process = "sell"
@@ -216,20 +195,6 @@
         self.assertEqual(sma.current_process, "sell")
         self.assertEqual(sma.process_unit[0], 90000)  # 90000 / STEP
         self.assertEqual(sma.process_unit[1], 0)
-=======
-    @patch("numpy.isnan")
-    @patch("pandas.Series")
-    def test_update_trading_info_update_process_and_cross_info_when_long_lt_short(
-        self, mock_series, mock_np
-    ):
-        sma = StrategySma0()
-
-        for i in range(sma.LONG + sma.STD_K):
-            sma.closing_price_list.append(500)
-
-        class DummyMean:
-            pass
->>>>>>> dbe2f93c
 
         dummy_mean_short = DummyMean()
         dummy_mean_mid = DummyMean()
@@ -266,11 +231,7 @@
         sma.balance = 90000
         sma.update_trading_info(dummy_info)
         self.assertEqual(sma.current_process, "buy")
-<<<<<<< HEAD
         self.assertEqual(sma.process_unit[0], 30000)  # 30000 / STEP
-=======
-        self.assertEqual(sma.process_unit[0], 90000 / sma.STEP)
->>>>>>> dbe2f93c
         self.assertEqual(sma.process_unit[1], 0)
 
         self.assertEqual(sma.cross_info[0], {"price": 0, "index": 85})
