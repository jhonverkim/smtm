--- conflicted
+++ resolved
@@ -1,11 +1,7 @@
 import unittest
 import requests
-<<<<<<< HEAD
-from smtm import TelegramController, StrategySma0
-=======
 from smtm import TelegramController
 from smtm import StrategySma0
->>>>>>> dbe2f93c
 from unittest.mock import *
 
 
